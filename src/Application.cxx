--- conflicted
+++ resolved
@@ -362,14 +362,7 @@
         run->SetRunTag(metadata->GetTitle());
     }
 
-<<<<<<< HEAD
     run->SetRunType("restG4");
-=======
-    fSimulationManager->fRestRun->AddMetadata(fSimulationManager->fRestGeant4Metadata);
-    fSimulationManager->fRestRun->AddMetadata(fSimulationManager->fRestGeant4PhysicsLists);
-
-    fSimulationManager->fRestRun->PrintMetadata();
->>>>>>> 50703b84
 
     run->AddMetadata(fSimulationManager.GetRestMetadata());
     run->AddMetadata(fSimulationManager.GetRestPhysicsLists());
@@ -406,7 +399,6 @@
 
     auto runManager = G4RunManagerFactory::CreateRunManager(runManagerType);
 
-<<<<<<< HEAD
     if (!serialMode) {
         ROOT::EnableThreadSafety();
         runManager->SetNumberOfThreads(options.nThreads);
@@ -415,18 +407,12 @@
     cout << "Using serial run manager" << endl;
     auto runManager = new G4RunManager();
 #endif
-=======
-    runManager->SetUserInitialization(detector);
-    runManager->SetUserInitialization(new PhysicsList(fSimulationManager->fRestGeant4PhysicsLists));
-    fSimulationManager->fRestGeant4PhysicsLists->PrintMetadata();
->>>>>>> 50703b84
-
-    auto detector = new DetectorConstruction(&fSimulationManager);
 
     fSimulationManager.InitializeUserDistributions();
 
-    runManager->SetUserInitialization(detector);
+    runManager->SetUserInitialization(new DetectorConstruction(&fSimulationManager));
     runManager->SetUserInitialization(new PhysicsList(fSimulationManager.GetRestPhysicsLists()));
+    fSimulationManager.GetRestPhysicsLists()->PrintMetadata();
     runManager->SetUserInitialization(new ActionInitialization(&fSimulationManager));
 
     runManager->Initialize();
