--- conflicted
+++ resolved
@@ -22,106 +22,6 @@
 
 SteppingAction::~SteppingAction() {}
 
-<<<<<<< HEAD
-void SteppingAction::UserSteppingAction(const G4Step* aStep) {
-    TRestGeant4Track* restTrack = fSimulationManager->fRestGeant4Track;
-    TRestGeant4Event* restG4Event = fSimulationManager->fRestGeant4Event;
-    TRestGeant4Metadata* restG4Metadata = fSimulationManager->fRestGeant4Metadata;
-
-    const auto& geometryInfo = restG4Metadata->GetGeant4GeometryInfo();
-    // Variables that describe a step are taken.
-    const auto& volumeName = geometryInfo.GetAlternativeNameFromGeant4PhysicalName(
-        (TString &&) aStep->GetPreStepPoint()->GetPhysicalVolume()->GetName());
-
-    const auto& particle = aStep->GetTrack()->GetDefinition();
-    const auto& particleID = particle->GetPDGEncoding();
-    const auto& particleName = particle->GetParticleName();
-
-    restG4Metadata->fGeant4PhysicsInfo.InsertParticleName(particleID, particleName);
-
-    const auto process = aStep->GetPostStepPoint()->GetProcessDefinedStep();
-    const auto& processID = process->GetProcessType() * 1000 + process->GetProcessSubType();
-    const auto& processName = process->GetProcessName();
-
-    restG4Metadata->fGeant4PhysicsInfo.InsertProcessName(processID, processName);
-
-    const auto totalEnergyDeposit = aStep->GetTotalEnergyDeposit() / keV;
-    const auto trackKineticEnergy = aStep->GetTrack()->GetKineticEnergy() / keV;
-
-    auto sensitiveVolumeName =
-        geometryInfo.GetAlternativeNameFromGeant4PhysicalName(restG4Metadata->GetSensitiveVolume());
-
-    if (restTrack->GetParticleName() == "geantino" && sensitiveVolumeName.Data() == volumeName) {
-        restG4Metadata->SetSaveAllEvents(true);
-    }
-
-    if (!aStep->GetPostStepPoint()->GetProcessDefinedStep()) {
-        G4cout << endl;
-        G4cout << endl;
-        G4cout << "++++++++++++++++++++++++++++++++++++++++++++++++++++++++++++++" << endl;
-        G4cout << "An ERROR was detected on the G4Step process definition." << endl;
-        G4cout << "This is a sign of problem in the restG4 particle definition" << endl;
-        G4cout << endl;
-        G4cout << "E.g. A definition of a gamma with 0keV energy" << endl;
-        G4cout << endl;
-        G4cout << "Please, review your TRestGeant4Metadata RML definition" << endl;
-        G4cout << "++++++++++++++++++++++++++++++++++++++++++++++++++++++++++++++" << endl;
-        G4cout << endl;
-        G4cout << endl;
-
-        exit(0);
-    }
-
-    G4Track* aTrack = aStep->GetTrack();
-
-    Double_t x = aTrack->GetPosition().x() / mm;
-    Double_t y = aTrack->GetPosition().y() / mm;
-    Double_t z = aTrack->GetPosition().z() / mm;
-
-    if (restG4Metadata->GetSensitiveVolume() == volumeName) {
-        restG4Event->AddEnergyToSensitiveVolume(totalEnergyDeposit);
-    }
-
-    const TVector3 hitPosition(x, y, z);
-    const Double_t hitGlobalTime = aStep->GetPreStepPoint()->GetGlobalTime() / second;
-    const G4ThreeVector& momentum = aStep->GetPreStepPoint()->GetMomentumDirection();
-    const TVector3 momentumDirection = TVector3(momentum.x(), momentum.y(), momentum.z());  //.Unit();
-
-    Int_t volume = -1;
-    Bool_t alreadyStored = false;
-    // We check if the hit must be stored and keep it on restG4Track
-    for (int volID = 0; volID < restG4Metadata->GetNumberOfActiveVolumes(); volID++) {
-        if (restG4Event->isVolumeStored(volID)) {
-            if (restG4Metadata->GetVerboseLevel() >= TRestStringOutput::REST_Verbose_Level::REST_Extreme) {
-                G4cout << "Step volume :" << volumeName << "::("
-                       << (G4String)restG4Metadata->GetActiveVolumeName(volID) << ")" << G4endl;
-            }
-
-            // We store the hit if we have activated in the config
-            const Bool_t isActiveVolume = (volumeName == restG4Metadata->GetActiveVolumeName(volID));
-            if (isActiveVolume) {
-                volume = volID;
-                if (restG4Metadata->GetVerboseLevel() >=
-                    TRestStringOutput::REST_Verbose_Level::REST_Extreme) {
-                    G4cout << "Storing hit" << G4endl;
-                }
-                restTrack->AddG4Hit(hitPosition, totalEnergyDeposit, hitGlobalTime, processID, volID,
-                                    trackKineticEnergy, momentumDirection);
-                alreadyStored = true;
-                restG4Metadata->fGeant4GeometryInfo.InsertVolumeName(volID, volumeName);
-            }
-        }
-    }
-
-    // See issue #65.
-    // If the radioactive decay occurs in a non-active volume then the id will be -1
-    const Bool_t isDecay = (processName == (G4String) "RadioactiveDecay");
-    if (!alreadyStored && isDecay) {
-        restTrack->AddG4Hit(hitPosition, totalEnergyDeposit, hitGlobalTime, processID, volume,
-                            trackKineticEnergy, momentumDirection);
-    }
-=======
 void SteppingAction::UserSteppingAction(const G4Step* step) {
     fSimulationManager->GetOutputManager()->RecordStep(step);
->>>>>>> 71c9cdca
 }