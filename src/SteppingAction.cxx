
#include "SteppingAction.h"

#include <TRestGeant4Event.h>
#include <TRestGeant4Metadata.h>
#include <TRestGeant4Track.h>

#include <G4DynamicParticle.hh>
#include <G4ParticleDefinition.hh>
#include <G4ParticleTable.hh>
#include <G4SteppingManager.hh>
#include <G4SystemOfUnits.hh>
#include <G4UnitsTable.hh>
#include <globals.hh>

#include "SimulationManager.h"

using namespace std;

SteppingAction::SteppingAction(SimulationManager* simulationManager) : fSimulationManager(simulationManager) {
    TRestGeant4Metadata* restG4Metadata = fSimulationManager->fRestGeant4Metadata;
    Int_t& biasing = fSimulationManager->fBiasing;

    if (biasing > 1) restBiasingVolume = restG4Metadata->GetBiasingVolume(biasing - 1);
}

SteppingAction::~SteppingAction() {}

void SteppingAction::UserSteppingAction(const G4Step* aStep) {
    TRestRun* restRun = fSimulationManager->fRestRun;
    TRestGeant4Track* restTrack = fSimulationManager->fRestGeant4Track;
    TRestGeant4Event* restG4Event = fSimulationManager->fRestGeant4Event;
    TRestGeant4Event* subRestG4Event = fSimulationManager->fRestGeant4SubEvent;
    TRestGeant4Metadata* restG4Metadata = fSimulationManager->fRestGeant4Metadata;
    TRestGeant4PhysicsLists* restPhysList = fSimulationManager->fRestGeant4PhysicsLists;
    Int_t& biasing = fSimulationManager->fBiasing;

    // Variables that describe a step are taken.
    const auto& geometryInfo = restG4Metadata->GetGeant4GeometryInfo();
    const auto& volumeName = geometryInfo.GetAlternativeNameFromGeant4PhysicalName(
        (TString &&) aStep->GetPreStepPoint()->GetPhysicalVolume()->GetName());
    const auto& particleName = aStep->GetTrack()->GetDefinition()->GetParticleName();

    const auto TotalEnergyDeposit = aStep->GetTotalEnergyDeposit();
    const auto KineticEnergy = aStep->GetTrack()->GetKineticEnergy() / keV;

    auto sensitiveVolumeName =
        geometryInfo.GetAlternativeNameFromGeant4PhysicalName(restG4Metadata->GetSensitiveVolume());

    if (restTrack->GetParticleName() == "geantino" && sensitiveVolumeName.Data() == volumeName) {
        restG4Metadata->SetSaveAllEvents(true);
    }

    if (!aStep->GetPostStepPoint()->GetProcessDefinedStep()) {
        G4cout << endl;
        G4cout << endl;
        G4cout << "++++++++++++++++++++++++++++++++++++++++++++++++++++++++++++++" << endl;
        G4cout << "An ERROR was detected on the G4Step process definition." << endl;
        G4cout << "This is a sign of problem in the restG4 particle definition" << endl;
        G4cout << endl;
        G4cout << "E.g. A definition of a gamma with 0keV energy" << endl;
        G4cout << endl;
        G4cout << "Please, review your TRestGeant4Metadata RML definition" << endl;
        G4cout << "++++++++++++++++++++++++++++++++++++++++++++++++++++++++++++++" << endl;
        G4cout << endl;
        G4cout << endl;

        exit(0);
    }

    // const auto& nom_proc = aStep->GetPostStepPoint()->GetProcessDefinedStep()->GetProcessName();

    const auto process = aStep->GetPostStepPoint()->GetProcessDefinedStep();
    const auto& processName = process->GetProcessName();
    // const auto& processTypeName = G4VProcess::GetProcessTypeName(process->GetProcessType());
    const auto& processID = process->GetProcessType() * 1000 + process->GetProcessSubType();

    auto& physicsInfo = restG4Metadata->fGeant4PhysicsInfo;
    physicsInfo.InsertProcessName(processID, TString(processName));

    G4Track* aTrack = aStep->GetTrack();

    Double_t x = aTrack->GetPosition().x() / mm;
    Double_t y = aTrack->GetPosition().y() / mm;
    Double_t z = aTrack->GetPosition().z() / mm;

    if (biasing > 0) {
        // In biasing mode we do not store hits. Just check if we observe a gamma
        // inside the volume
        if (restBiasingVolume.isInside(x, y, z) && particleName == "gamma") {
            Double_t eKinetic = aStep->GetPreStepPoint()->GetKineticEnergy() / keV;

            // we add the gamma energy to the energy spectrum
            if (eKinetic > restBiasingVolume.GetMinEnergy() && eKinetic < restBiasingVolume.GetMaxEnergy()) {
                G4ThreeVector position = aStep->GetPreStepPoint()->GetPosition();
                G4ThreeVector positionNorm = -aStep->GetPreStepPoint()->GetPosition().unit();
                G4ThreeVector momentum = aStep->GetPreStepPoint()->GetMomentumDirection();

                Double_t angle;
                if (restBiasingVolume.GetBiasingVolumeType() == "virtualBox") {
                    if (absDouble(position.x()) > absDouble(position.y()) &&
                        absDouble(position.x()) > absDouble(position.z())) {
                        // launching event from side x
                        if (position.x() > 0)
                            positionNorm.set(-1, 0, 0);
                        else
                            positionNorm.set(1, 0, 0);

                    } else if (absDouble(position.y()) > absDouble(position.x()) &&
                               absDouble(position.y()) > absDouble(position.z())) {
                        // launching event from side y
                        if (position.y() > 0)
                            positionNorm.set(0, -1, 0);
                        else
                            positionNorm.set(0, 1, 0);
                    } else {
                        // launching event from side y
                        if (position.z() > 0)
                            positionNorm.set(0, 0, -1);
                        else
                            positionNorm.set(0, 0, 1);
                    }
                }
                angle = momentum.angle(positionNorm);

                fBiasingSpectrum->Fill(eKinetic);
                fAngularDistribution->Fill(angle);

                if (restBiasingVolume.GetBiasingVolumeType() == "virtualSphere")
                    fSpatialDistribution->Fill(position.getPhi(), position.getTheta());
                else
                    fSpatialDistribution->Fill(position.x(), position.y());
            }

            // and we cancel the track
            //           aTrack->SetTrackStatus( fStopAndKill );
            aTrack->SetTrackStatus(fKillTrackAndSecondaries);

            // previousDirection = momentum;
        }

    } else {
        if (restG4Metadata->GetSensitiveVolume() == volumeName) {
            restG4Event->AddEnergyToSensitiveVolume(TotalEnergyDeposit / keV);
        }

        TVector3 hitPosition(x, y, z);
        Double_t hitGlobalTime = aStep->GetPreStepPoint()->GetGlobalTime() / second;
        G4ThreeVector momentum = aStep->GetPreStepPoint()->GetMomentumDirection();
        TVector3 momentumDirection = TVector3(momentum.x(), momentum.y(), momentum.z());  //.Unit();

        Int_t volume = -1;
        Bool_t alreadyStored = false;
        // We check if the hit must be stored and keep it on restG4Track
        for (int volID = 0; volID < restG4Metadata->GetNumberOfActiveVolumes(); volID++) {
            if (restG4Event->isVolumeStored(volID)) {
                if (restG4Metadata->GetVerboseLevel() >=
                    TRestStringOutput::REST_Verbose_Level::REST_Extreme) {
                    G4cout << "Step volume :" << volumeName << "::("
                           << (G4String)restG4Metadata->GetActiveVolumeName(volID) << ")" << G4endl;
                }

                // We store the hit if we have activated in the config
                Bool_t isActiveVolume = (volumeName == restG4Metadata->GetActiveVolumeName(volID));

                if (isActiveVolume) {
                    volume = volID;
<<<<<<< HEAD

                    if (restG4Metadata->GetVerboseLevel() >=
                        TRestStringOutput::REST_Verbose_Level::REST_Extreme) {
                        G4cout << "Storing hit" << G4endl;
                    }
                    restTrack->AddG4Hit(hitPosition, TotalEnergyDeposit / keV, hitGlobalTime, processID,
                                        volID, KineticEnergy, momentumDirection);
=======
                    if (restG4Metadata->GetVerboseLevel() >=
                        TRestStringOutput::REST_Verbose_Level::REST_Extreme)
                        G4cout << "Storing hit" << G4endl;
                    restTrack->AddG4Hit(hitPosition, ener_dep / keV, hit_global_time, pcsID, volID, eKin,
                                        momentumDirection);
>>>>>>> 575cd292
                    alreadyStored = true;
                }
            }
        }

        // See issue #65.
        // If the radioactive decay occurs in a non-active volume then the id will be -1
        Bool_t isDecay = (processName == "RadioactiveDecay");
        if (!alreadyStored && isDecay) {
            restTrack->AddG4Hit(hitPosition, TotalEnergyDeposit / keV, hitGlobalTime, processID, volume,
                                KineticEnergy, momentumDirection);
        }
    }
}<|MERGE_RESOLUTION|>--- conflicted
+++ resolved
@@ -165,21 +165,11 @@
 
                 if (isActiveVolume) {
                     volume = volID;
-<<<<<<< HEAD
-
-                    if (restG4Metadata->GetVerboseLevel() >=
-                        TRestStringOutput::REST_Verbose_Level::REST_Extreme) {
-                        G4cout << "Storing hit" << G4endl;
-                    }
-                    restTrack->AddG4Hit(hitPosition, TotalEnergyDeposit / keV, hitGlobalTime, processID,
-                                        volID, KineticEnergy, momentumDirection);
-=======
                     if (restG4Metadata->GetVerboseLevel() >=
                         TRestStringOutput::REST_Verbose_Level::REST_Extreme)
                         G4cout << "Storing hit" << G4endl;
-                    restTrack->AddG4Hit(hitPosition, ener_dep / keV, hit_global_time, pcsID, volID, eKin,
-                                        momentumDirection);
->>>>>>> 575cd292
+                    restTrack->AddG4Hit(hitPosition, TotalEnergyDeposit / keV, hitGlobalTime, processID,
+                                        volID, KineticEnergy, momentumDirection);
                     alreadyStored = true;
                 }
             }
