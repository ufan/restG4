--- conflicted
+++ resolved
@@ -39,7 +39,6 @@
 TrackingAction::~TrackingAction() {}
 
 void TrackingAction::PreUserTrackingAction(const G4Track* track) {
-<<<<<<< HEAD
     auto simulationManager = SimulationManager::Instance();
     TRestRun* restRun = simulationManager->fRestRun;
     TRestGeant4Track* restTrack = simulationManager->fRestGeant4Track;
@@ -49,13 +48,11 @@
     TRestGeant4PhysicsLists* restPhysList = simulationManager->fRestGeant4PhysicsLists;
     Int_t& biasing = simulationManager->fBiasing;
 
-    if (restG4Metadata->GetVerboseLevel() >= REST_Extreme)
-=======
-    if (restG4Metadata->GetVerboseLevel() >= TRestStringOutput::REST_Verbose_Level::REST_Extreme)
->>>>>>> 9e123115
+    if (restG4Metadata->GetVerboseLevel() >= TRestStringOutput::REST_Verbose_Level::REST_Extreme) {
         if (track->GetTrackID() % 10 == 0) {
             cout << "EXTREME: Processing track " << track->GetTrackID() << endl;
         }
+    }
     G4ParticleDefinition* particle = track->GetDefinition();
     G4String name = particle->GetParticleName();
     fCharge = particle->GetPDGCharge();
