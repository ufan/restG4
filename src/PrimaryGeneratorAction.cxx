
#include "PrimaryGeneratorAction.h"

#include <TRestGeant4Event.h>
#include <TRestGeant4Metadata.h>

#include <G4Event.hh>
#include <G4Geantino.hh>
#include <G4IonTable.hh>
#include <G4ParticleDefinition.hh>
#include <G4ParticleTable.hh>
#include <G4SystemOfUnits.hh>
#include <G4UnitsTable.hh>
#include <Randomize.hh>

#include "SimulationManager.h"

using namespace std;

Int_t face = 0;

double GeneratorRndm() { return G4UniformRand(); }

PrimaryGeneratorAction::PrimaryGeneratorAction(DetectorConstruction* pDetector)
    : G4VUserPrimaryGeneratorAction(), fParticleGun(nullptr), fDetector(pDetector) {
    G4int n_particle = 1;
    fParticleGun = new G4ParticleGun(n_particle);

    fGeneratorSpatialDensityFunction = nullptr;

    TRestGeant4Metadata* restG4Metadata = SimulationManager::Instance()->fRestGeant4Metadata;

    for (int i = 0; i < restG4Metadata->GetNumberOfSources(); i++) {
        restG4Metadata->GetParticleSource(i)->SetRndmMethod(GeneratorRndm);
    }
}

PrimaryGeneratorAction::~PrimaryGeneratorAction() { delete fParticleGun; }

void PrimaryGeneratorAction::SetSpectrum(TH1D* spt, double eMin, double eMax) {
    auto xLabel = (TString)spt->GetXaxis()->GetTitle();

    if (xLabel.Contains("MeV")) {
        energyFactor = 1.e3;
    } else if (xLabel.Contains("GeV")) {
        energyFactor = 1.e6;
    } else {
        energyFactor = 1.;
    }

    fSpectrum = spt;
    fSpectrumIntegral = fSpectrum->Integral();

    startEnergyBin = 1;
    endEnergyBin = fSpectrum->GetNbinsX();

    if (eMin > 0) {
        for (int i = startEnergyBin; i <= endEnergyBin; i++) {
            if (fSpectrum->GetBinCenter(i) > eMin) {
                startEnergyBin = i;
                break;
            }
        }
    }

    if (eMax > 0) {
        for (int i = startEnergyBin; i <= endEnergyBin; i++) {
            if (fSpectrum->GetBinCenter(i) > eMax) {
                endEnergyBin = i;
                break;
            }
        }
    }

    fSpectrumIntegral = fSpectrum->Integral(startEnergyBin, endEnergyBin);
}

void PrimaryGeneratorAction::SetGeneratorSpatialDensity(TString str) {
    auto expression = (string)str;
    delete fGeneratorSpatialDensityFunction;
    if (expression.find_first_of("xyz") == -1) {
        fGeneratorSpatialDensityFunction = nullptr;
        return;
    }
    fGeneratorSpatialDensityFunction = new TF3("GeneratorDistFunc", str);
}

void PrimaryGeneratorAction::GeneratePrimaries(G4Event* geant4_event) {
<<<<<<< HEAD
    auto simulationManager = SimulationManager::Instance();
    TRestRun* restRun = simulationManager->fRestRun;
    TRestGeant4Track* restTrack = simulationManager->fRestGeant4Track;
    TRestGeant4Event* restG4Event = simulationManager->fRestGeant4Event;
    TRestGeant4Event* subRestG4Event = simulationManager->fRestGeant4SubEvent;
    TRestGeant4Metadata* restG4Metadata = simulationManager->fRestGeant4Metadata;
    TRestGeant4PhysicsLists* restPhysList = simulationManager->fRestGeant4PhysicsLists;
    Int_t& biasing = simulationManager->fBiasing;

    if (restG4Metadata->GetVerboseLevel() >= REST_Debug) {
=======
    if (restG4Metadata->GetVerboseLevel() >= TRestStringOutput::REST_Verbose_Level::REST_Debug) {
>>>>>>> 9e123115
        cout << "DEBUG: Primary generation" << endl;
    }
    // We have to initialize here and not in start of the event because
    // GeneratePrimaries is called first, and we want to store event origin and
    // position inside
    // we should have already written the information from previous event to disk
    // (in endOfEventAction)
    restG4Event->Initialize();

    for (int i = 0; i < restG4Metadata->GetNumberOfSources(); i++) {
        restG4Metadata->GetParticleSource(i)->Update();
    }

    Int_t nParticles = restG4Metadata->GetNumberOfSources();

    // Set the particle(s)' position, multiple particles generated from multiple
    // sources shall always have a same origin
    SetParticlePosition();

    for (int i = 0; i < restG4Metadata->GetNumberOfSources(); i++) {
        vector<TRestGeant4Particle> particles = restG4Metadata->GetParticleSource(i)->GetParticles();
        for (auto p : particles) {
            // ParticleDefinition should be always declared first (after position).
            SetParticleDefinition(i, p);

            // Particle Direction must be always set before energy
            SetParticleEnergy(i, p);

            SetParticleDirection(i, p);

            fParticleGun->GeneratePrimaryVertex(geant4_event);
        }
    }
}

G4ParticleDefinition* PrimaryGeneratorAction::SetParticleDefinition(Int_t n, TRestGeant4Particle p) {
    auto simulationManager = SimulationManager::Instance();
    TRestRun* restRun = simulationManager->fRestRun;
    TRestGeant4Track* restTrack = simulationManager->fRestGeant4Track;
    TRestGeant4Event* restG4Event = simulationManager->fRestGeant4Event;
    TRestGeant4Event* subRestG4Event = simulationManager->fRestGeant4SubEvent;
    TRestGeant4Metadata* restG4Metadata = simulationManager->fRestGeant4Metadata;
    TRestGeant4PhysicsLists* restPhysList = simulationManager->fRestGeant4PhysicsLists;
    Int_t& biasing = simulationManager->fBiasing;

    auto particle_name = (string)p.GetParticleName();

    Double_t excited_energy = (double)p.GetExcitationLevel();  // in keV

    Int_t charge = p.GetParticleCharge();

    if (restG4Metadata->GetVerboseLevel() >= TRestStringOutput::REST_Verbose_Level::REST_Debug) {
        cout << "DEBUG: Particle name: " << particle_name << endl;
        // cout << "DEBUG: Particle charge: " << charge << endl;
        cout << "DEBUG: Particle excited energy: " << excited_energy << " keV" << endl;
    }

    G4ParticleTable* particleTable = G4ParticleTable::GetParticleTable();
    if (!fParticle) {
        fParticle = particleTable->FindParticle(particle_name);

        // There might be a better way to do this
        for (int Z = 1; Z <= 110; Z++)
            for (int A = 2 * Z - 1; A <= 3 * Z; A++) {
                if (particle_name == G4IonTable::GetIonTable()->GetIonName(Z, A)) {
                    // excited energy is in rest units keV, when input to geant4, we shall convert to MeV
                    fParticle = G4IonTable::GetIonTable()->GetIon(Z, A, excited_energy / 1000);
                    particle_name = G4IonTable::GetIonTable()->GetIonName(Z, A, excited_energy / 1000);
                    fParticleGun->SetParticleCharge(charge);
                }
            }
        // }

        if (!fParticle) {
            cout << "Particle definition : " << particle_name << " not found!" << endl;
            exit(1);
        }
    }

    fParticleGun->SetParticleDefinition(fParticle);

    restG4Event->SetPrimaryEventParticleName(particle_name);

    return fParticle;
}

void PrimaryGeneratorAction::SetParticleDirection(Int_t n, TRestGeant4Particle p) {
    auto simulationManager = SimulationManager::Instance();
    TRestRun* restRun = simulationManager->fRestRun;
    TRestGeant4Track* restTrack = simulationManager->fRestGeant4Track;
    TRestGeant4Event* restG4Event = simulationManager->fRestGeant4Event;
    TRestGeant4Event* subRestG4Event = simulationManager->fRestGeant4SubEvent;
    TRestGeant4Metadata* restG4Metadata = simulationManager->fRestGeant4Metadata;
    Int_t& biasing = simulationManager->fBiasing;

    G4ThreeVector direction;
    // TODO: maybe reduce code redundancy by defining some functions?
    // TODO: fix bug when giving TH1D with lowercase (e.g. Th1D). string conversion is OK but integral gives
    // exception.
    string angular_dist_type_name = (string)restG4Metadata->GetParticleSource(n)->GetAngularDistType();
    angular_dist_type_name = g4_metadata_parameters::CleanString(angular_dist_type_name);
    g4_metadata_parameters::angular_dist_types angular_dist_type;

    if (restG4Metadata->GetVerboseLevel() >= TRestStringOutput::REST_Verbose_Level::REST_Debug) {
        cout << "DEBUG: Angular distribution: " << angular_dist_type_name << endl;
    }
    // we first check if it is a valid parameter
    if (g4_metadata_parameters::angular_dist_types_map.count(angular_dist_type_name)) {
        angular_dist_type = g4_metadata_parameters::angular_dist_types_map[angular_dist_type_name];
    } else {
        // if we get here it means the parameter is not valid, we can either assign a default value or stop
        // execution default value
        cout << "Invalid angular distribution (" + angular_dist_type_name + ") valid values are: ";
        for (const auto& pair : g4_metadata_parameters::angular_dist_types_map) {
            cout << pair.first << ", ";
        }
        cout << endl;
        throw "Invalid angular distribution";
    }
    // generator type
    string generator_type_name = (string)restG4Metadata->GetGeneratorType();
    generator_type_name = g4_metadata_parameters::CleanString(generator_type_name);
    g4_metadata_parameters::generator_types generator_type;
    if (g4_metadata_parameters::generator_types_map.count(generator_type_name)) {
        generator_type = g4_metadata_parameters::generator_types_map[generator_type_name];
    } else {
        // if we get here it means the parameter is not valid, we can either assign a default value or stop
        // execution default value
        cout << "Invalid generator type (" + generator_type_name + ") valid values are: ";
        for (const auto& pair : g4_metadata_parameters::generator_types_map) {
            cout << pair.first << ", ";
        }
        cout << endl;
        throw "Invalid generator type";
    }

    if (angular_dist_type == g4_metadata_parameters::angular_dist_types::ISOTROPIC) {
        // if (generator_type == g4_metadata_parameters::generator_types::VIRTUAL_BOX) {
        //    if (face == 0) direction.set(0, -1, 0);
        //    if (face == 1) direction.set(0, 1, 0);
        //    if (face == 2) direction.set(-1, 0, 0);
        //    if (face == 3) direction.set(1, 0, 0);
        //    if (face == 4) direction.set(0, 0, -1);
        //    if (face == 5) direction.set(0, 0, 1);

        //    Double_t theta = GetCosineLowRandomThetaAngle();
        //    // recording the primaries distribution
        //    G4ThreeVector referenceOrigin = direction;

        //    // We rotate the origin direction by the angular distribution angle
        //    G4ThreeVector orthoVector = direction.orthogonal();
        //    direction.rotate(theta, orthoVector);

        //    // We rotate a random angle along the original direction
        //    Double_t randomAngle = G4UniformRand() * 2 * M_PI;
        //    direction.rotate(randomAngle, referenceOrigin);
        //} else if (generator_type == g4_metadata_parameters::generator_types::VIRTUAL_SPHERE) {
        //    direction = -fParticleGun->GetParticlePosition().unit();

        //    Double_t theta = GetCosineLowRandomThetaAngle();

        //    G4ThreeVector referenceOrigin = direction;

        //    // We rotate the origin direction by the angular distribution angle
        //    G4ThreeVector orthoVector = direction.orthogonal();
        //    direction.rotate(theta, orthoVector);

        //    // We rotate a random angle along the original direction
        //    Double_t randomAngle = G4UniformRand() * 2 * M_PI;
        //    direction.rotate(randomAngle, referenceOrigin);

        //} else {
        direction = GetIsotropicVector();
        //}
    } else if (angular_dist_type == g4_metadata_parameters::angular_dist_types::TH1D) {
        Double_t angle = 0;
        Double_t value = G4UniformRand() * (fAngularDistribution->Integral());
        Double_t sum = 0;
        // deltaAngle is the constant x distance between bins
        Double_t deltaAngle = fAngularDistribution->GetBinCenter(2) - fAngularDistribution->GetBinCenter(1);
        // we sample the CDF (uniform between 0 and the distribution integral which should be equal to 1)
        // the inverse of CDF of the uniformly sampled value will follow a distribution given by the PDF, we
        // compute this inverse
        for (int bin = 1; bin <= fAngularDistribution->GetNbinsX(); bin++) {
            sum += fAngularDistribution->GetBinContent(bin);

            if (sum >= value) {
                angle = fAngularDistribution->GetBinCenter(bin) + deltaAngle * (0.5 - G4UniformRand());
                break;
            }
        }

        // Recovering the direction provided at angularDist
        TVector3 dirROOT = restG4Metadata->GetParticleSource(n)->GetDirection();
        direction.set(dirROOT.X(), dirROOT.Y(), dirROOT.Z());

        if (direction.x() == 0 && direction.y() == 0 && direction.z() == 0) {
            cout << "----------------------------------------------------------------"
                    "-----"
                 << endl;
            cout << "REST WARNNING : Particle being launched from the ORIGIN!! Wrong "
                    "momentum direction!"
                 << endl;
            cout << "Setting direction to (1,0,0)" << endl;
            cout << "REST angular distribution is just implemented for virtualBox "
                    "and virtualSphere"
                 << endl;
            cout << "Other spatial distributions can be set but it will launch the "
                    "event\n with a distribution direction to the origin of "
                    "coordinates"
                 << endl;
            cout << "----------------------------------------------------------------"
                    "-----"
                 << endl;
            direction.set(1, 0, 0);
        }

        // if (generator_type == g4_metadata_parameters::generator_types::VIRTUAL_BOX) {
        //    if (face == 0) direction.set(0, -1, 0);
        //    if (face == 1) direction.set(0, 1, 0);
        //    if (face == 2) direction.set(-1, 0, 0);
        //    if (face == 3) direction.set(1, 0, 0);
        //    if (face == 4) direction.set(0, 0, -1);
        //    if (face == 5) direction.set(0, 0, 1);
        //}

        // if (generator_type == g4_metadata_parameters::generator_types::VIRTUAL_WALL) {
        //    /*
        //    The default plane (virtualWall) is an XY plane so the default normal vector is (0,0,1).
        //    We will rotate this vector according to the generator rotation so that keeps being normal to the
        //    plane
        //    */
        //    TVector3 normal(0, 0, 1);

        //    normal.RotateX(M_PI * restG4Metadata->GetGeneratorRotation().X() / 180);
        //    normal.RotateY(M_PI * restG4Metadata->GetGeneratorRotation().Y() / 180);
        //    normal.RotateZ(M_PI * restG4Metadata->GetGeneratorRotation().Z() / 180);

        //    /*
        //    Depending on which rotation we chose for the plane the normal vector can now point outwards of
        //    the detector. We rotate so that it always looks towards the center (0,0,0)
        //    */
        //    TVector3 generator_position = restG4Metadata->GetGeneratorPosition().Unit();
        //    if (generator_position.x() * normal.x() + generator_position.y() * normal.y() +
        //            generator_position.z() * normal.z() >
        //        0) {
        //        normal = (-1) * normal;
        //    }

        //    direction.set(normal.x(), normal.y(), normal.z());
        //}

        G4ThreeVector referenceOrigin = direction;

        // We generate the distribution angle (theta) using a rotation around the orthogonal vector
        G4ThreeVector orthoVector = direction.orthogonal();
        direction.rotate(angle, orthoVector);

        // We rotate a full-2PI random angle along the original direction to generate a cone
        Double_t randomAngle = G4UniformRand() * 2 * M_PI;
        direction.rotate(randomAngle, referenceOrigin);

    } else if (angular_dist_type == g4_metadata_parameters::angular_dist_types::FLUX) {
        TVector3 v = p.GetMomentumDirection();

        v = v.Unit();

        direction.set(v.X(), v.Y(), v.Z());

    } else if (angular_dist_type == g4_metadata_parameters::angular_dist_types::BACK_TO_BACK) {
        // This should never crash. In TRestG4Metadata we have defined that if the
        // first source is backtoback we set it to isotropic
        TVector3 v = restG4Event->GetPrimaryEventDirection(n - 1);
        v = v.Unit();

        direction.set(-v.X(), -v.Y(), -v.Z());
    } else {
        G4cout << "WARNING: Generator angular distribution was not recognized. "
                  "Launching particle to (1,0,0)"
               << G4endl;
    }

    // storing the direction in TRestG4Event class
    TVector3 eventDirection(direction.x(), direction.y(), direction.z());
    restG4Event->SetPrimaryEventDirection(eventDirection);

    if (restG4Metadata->GetVerboseLevel() >= TRestStringOutput::REST_Verbose_Level::REST_Debug) {
        cout << "DEBUG: Event direction (normalized): "
             << "(" << restG4Event->GetPrimaryEventDirection(n).X() << ", "
             << restG4Event->GetPrimaryEventDirection(n).Y() << ", "
             << restG4Event->GetPrimaryEventDirection(n).Z() << ")" << endl;
    }

    // setting particle direction
    fParticleGun->SetParticleMomentumDirection(direction);
}

void PrimaryGeneratorAction::SetParticleEnergy(Int_t n, TRestGeant4Particle p) {
    auto simulationManager = SimulationManager::Instance();

    TRestRun* restRun = simulationManager->fRestRun;
    TRestGeant4Track* restTrack = simulationManager->fRestGeant4Track;
    TRestGeant4Event* restG4Event = simulationManager->fRestGeant4Event;
    TRestGeant4Event* subRestG4Event = simulationManager->fRestGeant4SubEvent;
    TRestGeant4Metadata* restG4Metadata = simulationManager->fRestGeant4Metadata;
    Int_t& biasing = simulationManager->fBiasing;

    Double_t energy = 0;

    auto energy_dist_type_name = (string)restG4Metadata->GetParticleSource(n)->GetEnergyDistType();
    energy_dist_type_name = g4_metadata_parameters::CleanString(energy_dist_type_name);

    if (restG4Metadata->GetVerboseLevel() >= TRestStringOutput::REST_Verbose_Level::REST_Debug) {
        cout << "DEBUG: Energy distribution: " << energy_dist_type_name << endl;
    }

    g4_metadata_parameters::energy_dist_types energy_dist_type;
    if (g4_metadata_parameters::energy_dist_types_map.count(energy_dist_type_name)) {
        energy_dist_type = g4_metadata_parameters::energy_dist_types_map[energy_dist_type_name];
    } else {
        // if we get here it means the parameter is not valid, we can either assign a default value or stop
        // execution default value in this case is 1 keV
        cout << "Invalid energy distribution (" + energy_dist_type_name + ") valid values are: ";
        for (const auto& pair : g4_metadata_parameters::energy_dist_types_map) {
            cout << pair.first << ", ";
        }
        cout << endl;
        G4cout << "WARNING! Energy distribution type was not recognized. Setting "
                  "energy to 1keV"
               << G4endl;
        energy = 1 * keV;
        // maybe it would be better to set type as mono and change energy of particle, or define the default
        // energy there throw "Invalid energy distribution type";
    }

    if (energy_dist_type == g4_metadata_parameters::energy_dist_types::MONO) {
        energy = p.GetEnergy() * keV;
    } else if (energy_dist_type == g4_metadata_parameters::energy_dist_types::FLAT) {
        TVector2 enRange = restG4Metadata->GetParticleSource(n)->GetEnergyRange();
        energy = ((enRange.Y() - enRange.X()) * G4UniformRand() + enRange.X()) * keV;
    } else if (energy_dist_type == g4_metadata_parameters::energy_dist_types::LOG) {
        TVector2 enRange = restG4Metadata->GetParticleSource(n)->GetEnergyRange();
        auto max_energy = enRange.Y() * keV;
        auto min_energy = enRange.X() * keV;
        energy = exp((log(max_energy) - log(min_energy)) * G4UniformRand() + log(min_energy));

    } else if (energy_dist_type == g4_metadata_parameters::energy_dist_types::TH1D) {
        Double_t value = G4UniformRand() * fSpectrumIntegral;
        Double_t sum = 0;
        Double_t deltaEnergy = fSpectrum->GetBinCenter(2) - fSpectrum->GetBinCenter(1);
        for (int bin = startEnergyBin; bin <= endEnergyBin; bin++) {
            sum += fSpectrum->GetBinContent(bin);

            if (sum > value) {
                energy = energyFactor *
                         (Double_t)(fSpectrum->GetBinCenter(bin) + deltaEnergy * (0.5 - G4UniformRand())) *
                         keV;
                break;
            }
        }
    } else {
        G4cout << "WARNING! Energy distribution type was not recognized. Setting "
                  "energy to 1keV"
               << G4endl;
        energy = 1 * keV;
    }

    string angular_dist_type_name = (string)restG4Metadata->GetParticleSource(n)->GetAngularDistType();
    angular_dist_type_name = g4_metadata_parameters::CleanString(angular_dist_type_name);
    g4_metadata_parameters::angular_dist_types angular_dist_type;
    if (g4_metadata_parameters::angular_dist_types_map.count(angular_dist_type_name)) {
        angular_dist_type = g4_metadata_parameters::angular_dist_types_map[angular_dist_type_name];
        if (n > 0 && angular_dist_type == g4_metadata_parameters::angular_dist_types::BACK_TO_BACK)
            energy = lastEnergy;
    }

    if (n == 0) lastEnergy = energy;
    fParticleGun->SetParticleEnergy(energy);

    restG4Event->SetPrimaryEventEnergy(energy / keV);

    if (restG4Metadata->GetVerboseLevel() >= TRestStringOutput::REST_Verbose_Level::REST_Debug)
        cout << "DEBUG: Particle energy: " << energy / keV << " keV" << endl;
}

void PrimaryGeneratorAction::SetParticlePosition() {
    auto simulationManager = SimulationManager::Instance();

    TRestRun* restRun = simulationManager->fRestRun;
    TRestGeant4Track* restTrack = simulationManager->fRestGeant4Track;
    TRestGeant4Event* restG4Event = simulationManager->fRestGeant4Event;
    TRestGeant4Event* subRestG4Event = simulationManager->fRestGeant4SubEvent;
    TRestGeant4Metadata* restG4Metadata = simulationManager->fRestGeant4Metadata;
    Int_t& biasing = simulationManager->fBiasing;

    double x = 0, y = 0, z = 0;
    string generator_type_name = (string)restG4Metadata->GetGeneratorType();
    g4_metadata_parameters::generator_types generator_type =
        g4_metadata_parameters::generator_types_map[g4_metadata_parameters::CleanString(generator_type_name)];

    string generator_shape_name = (string)restG4Metadata->GetGeneratorShape();
    g4_metadata_parameters::generator_shapes generator_shape =
        g4_metadata_parameters::generator_shapes_map[g4_metadata_parameters::CleanString(
            generator_shape_name)];

    while (1) {
        if (generator_type == g4_metadata_parameters::generator_types::POINT) {
            GenPositionOnPoint(x, y, z);
        } else if (generator_type == g4_metadata_parameters::generator_types::SURFACE) {
            if (generator_shape == g4_metadata_parameters::generator_shapes::GDML) {
                GenPositionOnGDMLSurface(x, y, z);
            } else if (generator_shape == g4_metadata_parameters::generator_shapes::BOX) {
                GenPositionOnBoxSurface(x, y, z);
            } else if (generator_shape == g4_metadata_parameters::generator_shapes::CYLINDER) {
                GenPositionOnCylinderSurface(x, y, z);
            } else if (generator_shape == g4_metadata_parameters::generator_shapes::SPHERE) {
                GenPositionOnSphereSurface(x, y, z);
            } else if (generator_shape == g4_metadata_parameters::generator_shapes::CIRCLE) {
                GenPositionOnPlate(x, y, z);
            } else if (generator_shape == g4_metadata_parameters::generator_shapes::WALL) {
                GenPositionOnWall(x, y, z);
            }
        } else if (generator_type == g4_metadata_parameters::generator_types::VOLUME) {
            if (generator_shape == g4_metadata_parameters::generator_shapes::GDML) {
                GenPositionOnGDMLVolume(x, y, z);
            } else if (generator_shape == g4_metadata_parameters::generator_shapes::BOX) {
                GenPositionOnBoxVolume(x, y, z);
            } else if (generator_shape == g4_metadata_parameters::generator_shapes::CYLINDER) {
                GenPositionOnCylinderVolume(x, y, z);
            } else if (generator_shape == g4_metadata_parameters::generator_shapes::SPHERE) {
                GenPositionOnSphereVolume(x, y, z);
            }
        } else {
            G4cout << "WARNING! Generator type \"" << restG4Metadata->GetGeneratorType()
                   << "\" was not recognized. Launching particle "
                      "from origin (0,0,0)"
                   << G4endl;
        }

        // use the density funciton. If the density is small, then val2 is small, we are more
        // likely to regenerate the particle position
        if (fGeneratorSpatialDensityFunction) {
            double val1 = G4UniformRand();
            double val2 = fGeneratorSpatialDensityFunction->Eval(x, y, z);
            if (val2 > 1) {
                cout << "error! Generator density function > 1 at position (" << x << ", " << y << ", " << z
                     << "), check your definition!" << endl;
                abort();
            }
            if (val1 > val2) {
                continue;
            }
        }
        break;
    }

    // storing the direction in TRestG4Event class
    TVector3 eventPosition(x, y, z);
    restG4Event->SetPrimaryEventOrigin(eventPosition);

    if (restG4Metadata->GetVerboseLevel() >= TRestStringOutput::REST_Verbose_Level::REST_Debug) {
        cout << "DEBUG: Event origin: "
             << "(" << restG4Event->GetPrimaryEventOrigin().X() << ", "
             << restG4Event->GetPrimaryEventOrigin().Y() << ", " << restG4Event->GetPrimaryEventOrigin().Z()
             << ")"
             << " mm" << endl;
    }

    // setting particle position
    fParticleGun->SetParticlePosition(G4ThreeVector(x, y, z));
}

////_____________________________________________________________________________
// void PrimaryGeneratorAction::SetParticlePosition(int n) {
//    // Storing particle's position to that retrieved from TRestG4Particle
//    TVector3 pos = p.GetOrigin();
//    restG4Event->SetPrimaryEventOrigin(pos);
//
//    if (restG4Metadata->GetVerboseLevel() >= REST_Debug) {
//        cout << "DEBUG: Event origin: "
//             << "(" << restG4Event->GetPrimaryEventOrigin().X() << ", "
//             << restG4Event->GetPrimaryEventOrigin().Y() << ", " << restG4Event->GetPrimaryEventOrigin().Z()
//             << ")"
//             << " mm" << endl;
//    }
//
//    // Setting particle position
//    fParticleGun->SetParticlePosition(G4ThreeVector(pos.X(), pos.Y(), pos.Z()));
//}

G4ThreeVector PrimaryGeneratorAction::GetIsotropicVector() {
    G4double a, b, c;
    G4double n;
    do {
        a = (G4UniformRand() - 0.5) / 0.5;
        b = (G4UniformRand() - 0.5) / 0.5;
        c = (G4UniformRand() - 0.5) / 0.5;
        n = a * a + b * b + c * c;
    } while (n > 1 || n == 0.0);

    n = sqrt(n);
    a /= n;
    b /= n;
    c /= n;
    return G4ThreeVector(a, b, c);
}

//
Double_t PrimaryGeneratorAction::GetAngle(G4ThreeVector x, G4ThreeVector y) {
    Double_t angle = y.angle(x);

    return angle;
}

Double_t PrimaryGeneratorAction::GetCosineLowRandomThetaAngle() {
    // We obtain an angle with a cos(theta)*sin(theta) distribution
    Double_t value = G4UniformRand();
    double dTheta = 0.01;
    for (double theta = 0; theta < M_PI / 2; theta = theta + dTheta) {
        // sin(theta)^2 is the integral of sin(theta)*cos(theta)
        if (sin(theta) * sin(theta) >= value) {
            if (theta > 0)
                return theta - dTheta * (0.5 - G4UniformRand());
            else
                return theta;
        }
    }
    return M_PI / 2;
}

void PrimaryGeneratorAction::GenPositionOnGDMLVolume(double& x, double& y, double& z) {
    double xMin = fDetector->GetBoundingX_min();
    double xMax = fDetector->GetBoundingX_max();
    double yMin = fDetector->GetBoundingY_min();
    double yMax = fDetector->GetBoundingY_max();
    double zMin = fDetector->GetBoundingZ_min();
    double zMax = fDetector->GetBoundingZ_max();

    do {
        x = xMin + (xMax - xMin) * G4UniformRand();
        y = yMin + (yMax - yMin) * G4UniformRand();
        z = zMin + (zMax - zMin) * G4UniformRand();
    } while (fDetector->GetGeneratorSolid()->Inside(G4ThreeVector(x, y, z)) != kInside);

    x = x + fDetector->GetGeneratorTranslation().x();
    y = y + fDetector->GetGeneratorTranslation().y();
    z = z + fDetector->GetGeneratorTranslation().z();
}
void PrimaryGeneratorAction::GenPositionOnGDMLSurface(double& x, double& y, double& z) {
    // TODO there is a problem, probably with G4 function GetPointOnSurface
    // It produces a point on the surface but it is not uniformly distributed
    // May be it is just an OPENGL drawing issue?

    G4ThreeVector position = fDetector->GetGeneratorSolid()->GetPointOnSurface();

    x = position.x();
    y = position.y();
    z = position.z();

    x = x + fDetector->GetGeneratorTranslation().x();
    y = y + fDetector->GetGeneratorTranslation().y();
    z = z + fDetector->GetGeneratorTranslation().z();
}
void PrimaryGeneratorAction::GenPositionOnBoxVolume(double& x, double& y, double& z) {
    TRestGeant4Metadata* restG4Metadata = SimulationManager::Instance()->fRestGeant4Metadata;

    Double_t sidex = restG4Metadata->GetGeneratorSize().X();
    Double_t sidey = restG4Metadata->GetGeneratorSize().Y();
    Double_t sidez = restG4Metadata->GetGeneratorSize().Z();

    x = sidex * (G4UniformRand() - 0.5);
    y = sidey * (G4UniformRand() - 0.5);
    z = sidez * (G4UniformRand() - 0.5);

    G4ThreeVector rndPos = G4ThreeVector(x, y, z);

    TVector3 rotaxis = restG4Metadata->GetGeneratorRotationAxis();
    G4ThreeVector rotaxisG4 = G4ThreeVector(rotaxis.x(), rotaxis.y(), rotaxis.z());
    rndPos.rotate(rotaxisG4, restG4Metadata->GetGeneratorRotationDegree());

    TVector3 center = restG4Metadata->GetGeneratorPosition();

    x = rndPos.x() + center.X();
    y = rndPos.y() + center.Y();
    z = rndPos.z() + center.Z();
}
void PrimaryGeneratorAction::GenPositionOnBoxSurface(double& x, double& y, double& z) {
    cout << __PRETTY_FUNCTION__ << ": not implemented!" << endl;
    abort();
}
void PrimaryGeneratorAction::GenPositionOnSphereVolume(double& x, double& y, double& z) {
    cout << __PRETTY_FUNCTION__ << ": not implemented!" << endl;
    abort();
}
void PrimaryGeneratorAction::GenPositionOnSphereSurface(double& x, double& y, double& z) {
    TRestGeant4Metadata* restG4Metadata = SimulationManager::Instance()->fRestGeant4Metadata;

    G4ThreeVector rndPos = GetIsotropicVector();

    Double_t radius = restG4Metadata->GetGeneratorSize().X();

    TVector3 center = restG4Metadata->GetGeneratorPosition();

    x = radius * rndPos.x() + center.X();
    y = radius * rndPos.y() + center.Y();
    z = radius * rndPos.z() + center.Z();
}
void PrimaryGeneratorAction::GenPositionOnCylinderVolume(double& x, double& y, double& z) {
    cout << __PRETTY_FUNCTION__ << ": not implemented!" << endl;
    abort();
}
void PrimaryGeneratorAction::GenPositionOnCylinderSurface(double& x, double& y, double& z) {
    TRestGeant4Metadata* restG4Metadata = SimulationManager::Instance()->fRestGeant4Metadata;

    Double_t angle = 2 * M_PI * G4UniformRand();

    Double_t radius = restG4Metadata->GetGeneratorSize().x();
    Double_t length = restG4Metadata->GetGeneratorSize().y();

    x = radius * cos(angle);
    y = radius * sin(angle);
    z = length * (G4UniformRand() - 0.5);

    G4ThreeVector rndPos = G4ThreeVector(x, y, z);

    TVector3 rotaxis = restG4Metadata->GetGeneratorRotationAxis();
    G4ThreeVector rotaxisG4 = G4ThreeVector(rotaxis.x(), rotaxis.y(), rotaxis.z());
    rndPos.rotate(rotaxisG4, restG4Metadata->GetGeneratorRotationDegree());

    TVector3 center = restG4Metadata->GetGeneratorPosition();

    x = rndPos.x() + center.X();
    y = rndPos.y() + center.Y();
    z = rndPos.z() + center.Z();
}
void PrimaryGeneratorAction::GenPositionOnPoint(double& x, double& y, double& z) {
    TRestGeant4Metadata* restG4Metadata = SimulationManager::Instance()->fRestGeant4Metadata;

    TVector3 position = restG4Metadata->GetGeneratorPosition();

    x = position.X();
    y = position.Y();
    z = position.Z();
}
void PrimaryGeneratorAction::GenPositionOnWall(double& x, double& y, double& z) {
    TRestGeant4Metadata* restG4Metadata = SimulationManager::Instance()->fRestGeant4Metadata;

    Double_t sidex = restG4Metadata->GetGeneratorSize().X();
    Double_t sidey = restG4Metadata->GetGeneratorSize().Y();

    x = sidex * (G4UniformRand() - 0.5);
    y = sidey * (G4UniformRand() - 0.5);

    G4ThreeVector rndPos = G4ThreeVector(x, y, 0);

    TVector3 rotaxis = restG4Metadata->GetGeneratorRotationAxis();
    G4ThreeVector rotaxisG4 = G4ThreeVector(rotaxis.x(), rotaxis.y(), rotaxis.z());
    rndPos.rotate(rotaxisG4, restG4Metadata->GetGeneratorRotationDegree());

    TVector3 center = restG4Metadata->GetGeneratorPosition();

    x = rndPos.x() + center.X();
    y = rndPos.y() + center.Y();
    z = rndPos.z() + center.Z();
}

void PrimaryGeneratorAction::GenPositionOnPlate(double& x, double& y, double& z) {
    TRestGeant4Metadata* restG4Metadata = SimulationManager::Instance()->fRestGeant4Metadata;

    Double_t radius = restG4Metadata->GetGeneratorSize().X();

    do {
        x = 2 * radius * (G4UniformRand() - 0.5);
        y = 2 * radius * (G4UniformRand() - 0.5);
        //       cout << "x : " << x << " y : " << y << endl;
    } while (x * x + y * y > radius * radius);

    G4ThreeVector rndPos = G4ThreeVector(x, y, 0);

    TVector3 rotaxis = restG4Metadata->GetGeneratorRotationAxis();
    G4ThreeVector rotaxisG4 = G4ThreeVector(rotaxis.x(), rotaxis.y(), rotaxis.z());
    rndPos.rotate(rotaxisG4, restG4Metadata->GetGeneratorRotationDegree());

    TVector3 center = restG4Metadata->GetGeneratorPosition();

    x = rndPos.x() + center.X();
    y = rndPos.y() + center.Y();
    z = rndPos.z() + center.Z();
}<|MERGE_RESOLUTION|>--- conflicted
+++ resolved
@@ -85,8 +85,7 @@
     fGeneratorSpatialDensityFunction = new TF3("GeneratorDistFunc", str);
 }
 
-void PrimaryGeneratorAction::GeneratePrimaries(G4Event* geant4_event) {
-<<<<<<< HEAD
+void PrimaryGeneratorAction::GeneratePrimaries(G4Event* event) {
     auto simulationManager = SimulationManager::Instance();
     TRestRun* restRun = simulationManager->fRestRun;
     TRestGeant4Track* restTrack = simulationManager->fRestGeant4Track;
@@ -96,10 +95,7 @@
     TRestGeant4PhysicsLists* restPhysList = simulationManager->fRestGeant4PhysicsLists;
     Int_t& biasing = simulationManager->fBiasing;
 
-    if (restG4Metadata->GetVerboseLevel() >= REST_Debug) {
-=======
     if (restG4Metadata->GetVerboseLevel() >= TRestStringOutput::REST_Verbose_Level::REST_Debug) {
->>>>>>> 9e123115
         cout << "DEBUG: Primary generation" << endl;
     }
     // We have to initialize here and not in start of the event because
@@ -130,7 +126,7 @@
 
             SetParticleDirection(i, p);
 
-            fParticleGun->GeneratePrimaryVertex(geant4_event);
+            fParticleGun->GeneratePrimaryVertex(event);
         }
     }
 }
