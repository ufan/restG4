name: Validation

on:
  workflow_dispatch:

  push:
    branches: [master]
  pull_request:
    branches: [master]

env:
  CMAKE_BUILD_TYPE: Release
  REST_PATH: /rest/framework/install
  REST_FRAMEWORK_SOURCE_DIR: /rest/framework/source

defaults:
  run:
    shell: bash

jobs:
  framework-install:
    name: Install framework with restG4
    runs-on: ubuntu-latest
    container:
      image: ghcr.io/lobis/root-geant4-garfield:rest-for-physics
<<<<<<< HEAD
=======

    steps:
      - name: Print version of dependencies for image
        run: version.sh

      - name: Checkout framework
        run: |
          git clone https://github.com/rest-for-physics/framework.git ${{ env.REST_FRAMEWORK_SOURCE_DIR }}
          cd ${{ env.REST_FRAMEWORK_SOURCE_DIR }}
          ./scripts/checkoutRemoteBranch.sh ${{ github.sha }}
      - uses: actions/checkout@v3
      - name: Setup, build and install
        run: |
          cd ${{ env.REST_FRAMEWORK_SOURCE_DIR }}
          git submodule init source/libraries/geant4 && git submodule update source/libraries/geant4
          cd source/libraries/geant4/ && ${{ env.REST_FRAMEWORK_SOURCE_DIR }}/scripts/checkoutRemoteBranch.sh ${{ github.sha }}
          cd ${{ env.REST_FRAMEWORK_SOURCE_DIR }}
          rm -rf source/packages/restG4/ && cp -r $GITHUB_WORKSPACE source/packages/restG4
          cd ${{ env.REST_FRAMEWORK_SOURCE_DIR }}
          mkdir -p ${{ env.REST_FRAMEWORK_SOURCE_DIR }}/build && cd ${{ env.REST_FRAMEWORK_SOURCE_DIR }}/build
          cmake ../ -DCMAKE_BUILD_TYPE=${{ env.CMAKE_BUILD_TYPE }} -DREST_WELCOME=ON -DREST_G4=ON -DCMAKE_INSTALL_PREFIX=${{ env.REST_PATH }}
          make -j4 install
      - name: Cache framework installation
        id: framework-install-restG4-cache
        uses: actions/cache@v2
        with:
          path: ${{ env.REST_PATH }}
          key: ${{ github.sha }}
>>>>>>> 708543c8

  framework-install-old-Geant4:
    name: Install framework with restG4 on an older reference version of Geant4
    runs-on: ubuntu-latest
    container:
      image: ghcr.io/lobis/root-geant4-garfield:cpp17_ROOT-v6-26-00_Geant4-v10.4.3_Garfield-4ac1e62f

    steps:
      - name: Print version of dependencies for image
        run: version.sh

      - name: Checkout framework
        run: |
          git clone https://github.com/rest-for-physics/framework.git ${{ env.REST_FRAMEWORK_SOURCE_DIR }}
          cd ${{ env.REST_FRAMEWORK_SOURCE_DIR }}
          ./scripts/checkoutRemoteBranch.sh ${{ github.sha }}
      - uses: actions/checkout@v3
      - name: Setup, build and install
        run: |
          cd ${{ env.REST_FRAMEWORK_SOURCE_DIR }}
          git submodule init source/libraries/geant4 && git submodule update source/libraries/geant4
          cd source/libraries/geant4/ && ${{ env.REST_FRAMEWORK_SOURCE_DIR }}/scripts/checkoutRemoteBranch.sh ${{ github.sha }}
          cd ${{ env.REST_FRAMEWORK_SOURCE_DIR }}
          rm -rf source/packages/restG4/ && cp -r $GITHUB_WORKSPACE source/packages/restG4
          cd ${{ env.REST_FRAMEWORK_SOURCE_DIR }}
          mkdir -p ${{ env.REST_FRAMEWORK_SOURCE_DIR }}/build && cd ${{ env.REST_FRAMEWORK_SOURCE_DIR }}/build
          cmake ../ -DCMAKE_BUILD_TYPE=${{ env.CMAKE_BUILD_TYPE }} -DREST_WELCOME=ON -DREST_G4=ON -DCMAKE_INSTALL_PREFIX=${{ env.REST_PATH }}
          make -j4 install
      - name: Cache framework installation
        id: framework-install-restG4-cache-old-Geant4
        uses: actions/cache@v2
        with:
          path: ${{ env.REST_PATH }}
          key: ${{ github.sha }}-old-Geant4

  check-installation:
    name: Check framework and restG4 are accessible
    runs-on: ubuntu-latest
    container:
      image: ghcr.io/lobis/root-geant4-garfield:rest-for-physics
    needs: [framework-install]

    steps:
      - name: Restore cache
        uses: actions/cache@v2
        id: framework-install-restG4-cache
        with:
          path: ${{ env.REST_PATH }}
          key: ${{ github.sha }}

      - name: Check framework
        run: |
          source ${{ env.REST_PATH }}/thisREST.sh
          restRoot -b -q
      - name: Check restG4
        run: |
          source ${{ env.REST_PATH }}/thisREST.sh
          restG4 --help

  restG4-standalone-install:
    name: Install restG4 as a standalone application using the installed framework
    runs-on: ubuntu-latest
    container:
      image: ghcr.io/lobis/root-geant4-garfield:rest-for-physics
    needs: [framework-install]

    steps:
      - uses: actions/checkout@v3

      - name: Restore cache
        uses: actions/cache@v2
        id: framework-install-restG4-cache
        with:
          path: ${{ env.REST_PATH }}
          key: ${{ github.sha }}

      - name: Build as standalone
        run: |
          source ${{ env.REST_PATH }}/thisREST.sh
          mkdir -p build-standalone && cd build-standalone
          cmake ../ -DCMAKE_BUILD_TYPE=${{ env.CMAKE_BUILD_TYPE }} -DCMAKE_INSTALL_PREFIX=/rest/restG4-standalone/install
          make -j4 install
          /rest/restG4-standalone/install/bin/restG4 --help

  restG4-examples-01:
    runs-on: ubuntu-latest
    container:
      image: ghcr.io/lobis/root-geant4-garfield:rest-for-physics
    needs: [check-installation]

    steps:
      - uses: actions/checkout@v3
      - name: Restore cache
        uses: actions/cache@v2
        id: framework-install-restG4-cache
        with:
          path: ${{ env.REST_PATH }}
          key: ${{ github.sha }}
      - name: Run example
        run: |
          source ${{ env.REST_PATH }}/thisREST.sh
          cd ${{ env.REST_PATH }}/examples/restG4/01.NLDBD/
          restG4 NLDBD.rml -o Run00001_NLDBD_Test.root
          restRoot -b -q Validate.C'("Run00001_NLDBD_Test.root")'

  restG4-examples-03:
    runs-on: ubuntu-latest
    container:
      image: ghcr.io/lobis/root-geant4-garfield:rest-for-physics
    needs: [check-installation, restG4-examples-01]

    steps:
      - uses: actions/checkout@v3
      - name: Restore cache
        uses: actions/cache@v2
        id: framework-install-restG4-cache
        with:
          path: ${{ env.REST_PATH }}
          key: ${{ github.sha }}
      - name: Run example
        run: |
          source ${{ env.REST_PATH }}/thisREST.sh
          cd ${{ env.REST_PATH }}/examples/restG4/03.Fluorescence/
          restG4 gamma.rml -o gamma_fluorescence.root
          restManager --c g4Analysis.rml --f gamma_fluorescence.root -o gamma_fluorescence_analysis.root
          restRoot -b -q Validate.C'("gamma_fluorescence_analysis.root")'

  restG4-examples-04:
    runs-on: ubuntu-latest
    container:
      image: ghcr.io/lobis/root-geant4-garfield:rest-for-physics
    needs: [check-installation]

    steps:
      - uses: actions/checkout@v3
      - name: Restore cache
        uses: actions/cache@v2
        id: framework-install-restG4-cache
        with:
          path: ${{ env.REST_PATH }}
          key: ${{ github.sha }}
      - name: Run example
        run: |
          source ${{ env.REST_PATH }}/thisREST.sh
          cd ${{ env.REST_PATH }}/examples/restG4/04.MuonScan/
          restG4 Muon.rml -o muons_from_point.root
          restRoot -b -q Validate.C'("muons_from_point.root")'
          restG4 CosmicMuonsFromWall.rml -o muons_from_wall.root
          restRoot -b -q ValidateWall.C'("muons_from_wall.root")'
          restG4 CosmicMuonsFromCircle.rml -o muons_from_circle.root
          restRoot -b -q ValidateCircle.C'("muons_from_circle.root")'

  restG4-examples-05:
    runs-on: ubuntu-latest
    container:
      image: ghcr.io/lobis/root-geant4-garfield:rest-for-physics
    needs: [check-installation, restG4-examples-01]

    steps:
      - uses: actions/checkout@v3
      - name: Restore cache
        uses: actions/cache@v2
        id: framework-install-restG4-cache
        with:
          path: ${{ env.REST_PATH }}
          key: ${{ github.sha }}
      - name: Run example
        run: |
          source ${{ env.REST_PATH }}/thisREST.sh
          cd ${{ env.REST_PATH }}/examples/restG4/05.PandaXIII/
          restG4 Xe136bb0n.rml -o Xe136bb0n_n2E06.root
          restRoot -b -q ValidateG4.C'("Xe136bb0n_n2E06.root")'

  restG4-examples-06:
    runs-on: ubuntu-latest
    container:
      image: ghcr.io/lobis/root-geant4-garfield:rest-for-physics
    needs: [check-installation, restG4-examples-01]

    steps:
      - uses: actions/checkout@v3
      - name: Restore cache
        uses: actions/cache@v2
        id: framework-install-restG4-cache
        with:
          path: ${{ env.REST_PATH }}
          key: ${{ github.sha }}
      - name: Run example
        run: |
          source ${{ env.REST_PATH }}/thisREST.sh
          cd ${{ env.REST_PATH }}/examples/restG4/06.IonRecoils/
          restG4 recoils.rml -o Run00001_F20_Recoils.root
          restRoot -b -q Validate.C'("Run00001_F20_Recoils.root")'

  restG4-examples-07:
    runs-on: ubuntu-latest
    container:
      image: ghcr.io/lobis/root-geant4-garfield:rest-for-physics
    needs: [check-installation, restG4-examples-01]

    steps:
      - uses: actions/checkout@v3
      - name: Restore cache
        uses: actions/cache@v2
        id: framework-install-restG4-cache
        with:
          path: ${{ env.REST_PATH }}
          key: ${{ github.sha }}
      - name: Run example
        run: |
          source ${{ env.REST_PATH }}/thisREST.sh
          cd ${{ env.REST_PATH }}/examples/restG4/07.FullChainDecay/
          restG4 fullChain.rml -o Run00001_U238_FullChainDecay.root
          restRoot -b -q Validate.C'("Run00001_U238_FullChainDecay.root", 14)'
          restG4 singleDecay.rml -o Run00002_U238_SingleChainDecay.root
          restRoot -b -q Validate.C'("Run00002_U238_SingleChainDecay.root", 1)'
          export REST_ISOTOPE="Be7"
          restG4 singleDecay.rml
          restRoot -b -q Validate.C'("Run00002_Be7_SingleChainDecay.root", 1)'

  restG4-examples-08:
    runs-on: ubuntu-latest
    container:
      image: ghcr.io/lobis/root-geant4-garfield:rest-for-physics
    needs: [check-installation]

    steps:
      - uses: actions/checkout@v3
      - name: Restore cache
        uses: actions/cache@v2
        id: framework-install-restG4-cache
        with:
          path: ${{ env.REST_PATH }}
          key: ${{ github.sha }}
      - name: Run example
        run: |
          source ${{ env.REST_PATH }}/thisREST.sh
          cd ${{ env.REST_PATH }}/examples/restG4/08.Alphas/
          mkdir data
          export REST_ENERGY=5
          export REST_FOIL=1
          restG4 alphas.rml -o data/Run_5MeV_1um.root
          restManager --c analysis.rml --f data/Run_5MeV_1um.root
          export REST_ENERGY=5
          export REST_FOIL=5
          restG4 alphas.rml -o data/Run_5MeV_5um.root
          restManager --c analysis.rml --f data/Run_5MeV_5um.root
          export REST_ENERGY=1
          export REST_FOIL=5
          restG4 alphas.rml -o data/Run_1MeV_1um.root
          restManager --c analysis.rml --f data/Run_1MeV_1um.root
          restManager --c plots.rml --f "data/*g4Ana*root" --batch
          restRoot -b -q Validate.C

  restG4-examples-09:
    runs-on: ubuntu-latest
    container:
      image: ghcr.io/lobis/root-geant4-garfield:rest-for-physics
    needs: [check-installation, restG4-examples-01]

    steps:
      - uses: actions/checkout@v3
      - name: Restore cache
        uses: actions/cache@v2
        id: framework-install-restG4-cache
        with:
          path: ${{ env.REST_PATH }}
          key: ${{ github.sha }}
      - name: Run example
        run: |
          source ${{ env.REST_PATH }}/thisREST.sh
          cd ${{ env.REST_PATH }}/examples/restG4/09.Pb210_Shield/
          restG4 Pb210.rml -o Run00001_Pb210_Shielding.root
          restRoot -b -q Validate.C'("Run00001_Pb210_Shielding.root")'

  restG4-examples-10:
    runs-on: ubuntu-latest
    container:
      image: ghcr.io/lobis/root-geant4-garfield:rest-for-physics
    needs: [check-installation, restG4-examples-01]

    steps:
      - uses: actions/checkout@v3
      - name: Restore cache
        uses: actions/cache@v2
        id: framework-install-restG4-cache
        with:
          path: ${{ env.REST_PATH }}
          key: ${{ github.sha }}
      - name: Run example
        run: |
          source ${{ env.REST_PATH }}/thisREST.sh
          cd ${{ env.REST_PATH }}/examples/restG4/10.Geometries/
          restG4 Assembly.rml -o Run00001_Assembly_Assembly.root
          restRoot -b -q Validate.C'("Run00001_Assembly_Assembly.root")'

  restG4-examples-11:
    runs-on: ubuntu-latest
    container:
      image: ghcr.io/lobis/root-geant4-garfield:rest-for-physics
    needs: [check-installation, restG4-examples-01]

    steps:
      - uses: actions/checkout@v3
      - name: Restore cache
        uses: actions/cache@v2
        id: framework-install-restG4-cache
        with:
          path: ${{ env.REST_PATH }}
          key: ${{ github.sha }}
      - name: Run example
        run: |
          source ${{ env.REST_PATH }}/thisREST.sh
          cd ${{ env.REST_PATH }}/examples/restG4/11.Xrays/
          restG4 xrays.rml -o RestG4_xrays_00001_ArgonISO.root
          restManager --c analysis.rml --f RestG4_xrays_00001_ArgonISO.root
          restRoot -b -q Validate.C'("Run_g4Analysis_00001_xrays.root")'<|MERGE_RESOLUTION|>--- conflicted
+++ resolved
@@ -23,8 +23,6 @@
     runs-on: ubuntu-latest
     container:
       image: ghcr.io/lobis/root-geant4-garfield:rest-for-physics
-<<<<<<< HEAD
-=======
 
     steps:
       - name: Print version of dependencies for image
@@ -53,7 +51,6 @@
         with:
           path: ${{ env.REST_PATH }}
           key: ${{ github.sha }}
->>>>>>> 708543c8
 
   framework-install-old-Geant4:
     name: Install framework with restG4 on an older reference version of Geant4
