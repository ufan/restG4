--- conflicted
+++ resolved
@@ -269,7 +269,7 @@
           source ${{ env.REST_PATH }}/thisREST.sh
           cd ${{ env.REST_PATH }}/examples/restG4/07.FullChainDecay/
           restG4 fullChain.rml -o Run00001_U238_FullChainDecay.root
-          restRoot -b -q Validate.C'("Run00001_U238_FullChainDecay.root", 17)'
+          restRoot -b -q Validate.C'("Run00001_U238_FullChainDecay.root", 15)'
           restG4 singleDecay.rml -o Run00002_U238_SingleChainDecay.root
           restRoot -b -q Validate.C'("Run00002_U238_SingleChainDecay.root", 1)'
           export REST_ISOTOPE=Be7
@@ -444,27 +444,10 @@
           mkdir -p ${{ env.REST_FRAMEWORK_SOURCE_DIR }}/build && cd ${{ env.REST_FRAMEWORK_SOURCE_DIR }}/build
           cmake ../ -DCMAKE_BUILD_TYPE=${{ env.CMAKE_BUILD_TYPE }} -DREST_WELCOME=ON -DREST_G4=ON -DCMAKE_INSTALL_PREFIX=${{ env.REST_PATH }}
           make -j4 install
-      - name: Test before
-        run: |
-          cat ${{ env.REST_PATH }}/examples/restG4/01.NLDBD/geometry/mySetupTemplate.gdml
-          find . -name "*.gdml"
       - name: Use old materials for reference Geant4 version
         run: |
-<<<<<<< HEAD
+          cd ${{ env.REST_PATH }}
           find . -name "*.gdml" | xargs sed -i 's/https:\/\/rest-for-physics.github.io\/materials\/rest.xml/https:\/\/rest-for-physics.github.io\/materials\/legacy\/v1.4\/rest.xml/g'
-=======
-          cd ${{ env.REST_PATH }}
-          pwd
-          cat ${{ env.REST_PATH }}/examples/restG4/01.NLDBD/geometry/mySetupTemplate.gdml
-          find . -name "*.gdml" | xargs sed -i 's/https:\/\/rest-for-physics.github.io\/materials\/rest.xml/https:\/\/rest-for-physics.github.io\/materials\/legacy\/v1.4\/rest.xml/g'
-          cat ${{ env.REST_PATH }}/examples/restG4/01.NLDBD/geometry/mySetupTemplate.gdml
-          sed -i 's/https:\/\/rest-for-physics.github.io\/materials\/rest.xml/https:\/\/rest-for-physics.github.io\/materials\/legacy\/v1.4\/rest.xml/g' ${{ env.REST_PATH }}/examples/restG4/01.NLDBD/geometry/mySetupTemplate.gdml           
-          cat ${{ env.REST_PATH }}/examples/restG4/01.NLDBD/geometry/mySetupTemplate.gdml
->>>>>>> 050f6780
-      - name: Test after
-        run: |
-          cat ${{ env.REST_PATH }}/examples/restG4/01.NLDBD/geometry/mySetupTemplate.gdml
-          find . -name "*.gdml"
       - name: Cache framework installation
         id: framework-install-restG4-cache-reference
         uses: actions/cache@v3
