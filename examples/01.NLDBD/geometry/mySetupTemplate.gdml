--- conflicted
+++ resolved
@@ -3,11 +3,7 @@
 
 <!DOCTYPE gdml [
         <!ENTITY geometry SYSTEM "myGeometryTemplate.gdml">
-<<<<<<< HEAD
         <!ENTITY materials SYSTEM "https://rest-for-physics.github.io/materials/rest.xml">
-=======
-        <!ENTITY materials SYSTEM "https://raw.githubusercontent.com/rest-for-physics/materials/55f13a61ab400f7f0845f06e604a8d1a3974d7a7/output/rest.xml">
->>>>>>> d66252b4
         ]>
 
 <gdml xmlns:xsi="http://www.w3.org/2001/XMLSchema-instance"
@@ -44,10 +40,7 @@
     </define>
 
     &materials;
-<<<<<<< HEAD
 
-=======
->>>>>>> d66252b4
     &geometry;
 
     <setup name="Default" version="1.0">
