
#include <TRestGeant4Event.h>

Int_t Validate(const char* filename) {
    cout << "Starting validation for '" << filename << "'" << endl;

    TRestRun run(filename);

    if (run.GetParentRunNumber() != 0) {
        cout << "Parent run number value : " << run.GetParentRunNumber() << endl;
        cout << "The parent run number from restG4 generated file should be 0" << endl;
        return 1;
    }

    if (run.GetRunNumber() != 1) {
        cout << "Run number value : " << run.GetRunNumber() << endl;
        cout << "The run number on the validation chain should be 1 by default!" << endl;
        return 2;
    }

    if (run.GetRunType() != "restG4") {
        cout << "Run type : " << run.GetRunType() << endl;
        cout << "The run type of restG4 generated data should be 'restG4'!" << endl;
        return 3;
    }

    if (run.GetRunTag() != "NLDBD") {
        cout << "Run tag : " << run.GetRunTag() << endl;
        cout << "The run tag of the basic validation test should be 'NLDBD'!" << endl;
        return 4;
    }

    if (run.GetEntries() != 100) {
        cout << "Run entries : " << run.GetEntries() << endl;
        cout << "The number of stored events should match the reference value of 100" << endl;
        return 5;
    }

    cout << "Testing reading of Geant4 metadata class" << endl;
    TRestGeant4Metadata* geant4Metadata = (TRestGeant4Metadata*)run.GetMetadataClass("TRestGeant4Metadata");
    if (!geant4Metadata) {
        cout << "Problem reading Geant4 metadata class!" << endl;
        return 6;
    }
    geant4Metadata->PrintMetadata();

<<<<<<< HEAD
=======
    const bool isReferenceGeant4Version = geant4Metadata->GetGeant4Version() == "10.4.3";

>>>>>>> 575cd292
    if (geant4Metadata->GetNumberOfActiveVolumes() != 1) {
        cout << "The number of registered does not match the reference value of 1" << endl;
        return 7;
    }

    TRestGeant4Event* event = run.GetInputEvent<TRestGeant4Event>();

    double nEvents = run.GetEntries();

    double averageTotalEnergy = 0;
<<<<<<< HEAD
    constexpr double averageTotalEnergyRef = 2280.96;

    double averageSensitiveEnergy = 0;
    constexpr double averageSensitiveEnergyRef = 2280.96;

    double averageNumberOfHits = 0;
    constexpr double averageNumberOfHitsRef = 3071.17;

    double averageNumberOfTracks = 0;
    constexpr double averageNumberOfTracksRef = 2161.43;

    TVector3 averagePosition = {};
    const TVector3 averagePositionRef = {-38.8987, 27.5536, 91.3969};

    constexpr double tolerance = 0.001;

    for (size_t i = 0; i < run.GetEntries(); i++) {
        run.GetEntry(i);

=======
    const double averageTotalEnergyRef = (!isReferenceGeant4Version) ? 2280.96 : 2221.55;

    double averageSensitiveEnergy = 0;
    const double averageSensitiveEnergyRef = (!isReferenceGeant4Version) ? 2280.96 : 2221.55;

    double averageNumberOfHits = 0;
    const double averageNumberOfHitsRef = (!isReferenceGeant4Version) ? 3071.17 : 342.37;

    double averageNumberOfTracks = 0;
    const double averageNumberOfTracksRef = (!isReferenceGeant4Version) ? 2161.43 : 10.11;

    TVector3 averagePosition = {};
    const TVector3 averagePositionRef = (!isReferenceGeant4Version) ? TVector3(-38.8987, 27.5536, 91.3969)
                                                                    : TVector3(-17.8046, -32.5019, -31.8353);

    const double tolerance = 0.001;

    for (size_t i = 0; i < run.GetEntries(); i++) {
        run.GetEntry(i);

>>>>>>> 575cd292
        averageTotalEnergy += event->GetTotalDepositedEnergy() / nEvents;
        averageSensitiveEnergy += event->GetSensitiveVolumeEnergy() / nEvents;
        averageNumberOfHits += event->GetNumberOfHits() / nEvents;
        averageNumberOfTracks += event->GetNumberOfTracks() / nEvents;
        averagePosition += event->GetMeanPositionInVolume(0) * (1.0 / nEvents);
    }

    cout << "Average total energy: " << averageTotalEnergy << " keV" << endl;
    cout << "Average sensitive energy: " << averageSensitiveEnergy << " keV" << endl;
    cout << "Average number of hits: " << averageNumberOfHits << endl;
    cout << "Average number of tracks: " << averageNumberOfTracks << endl;
    cout << "Average position: (" << averagePosition.x() << ", " << averagePosition.y() << ", "
         << averagePosition.z() << ") mm" << endl;

    if (TMath::Abs(averageNumberOfHits - averageNumberOfHitsRef) / averageNumberOfHitsRef > tolerance) {
        cout << "The average number of hits does not match the reference value of " << averageNumberOfHitsRef
             << endl;
        return 8;
    }

<<<<<<< HEAD
    if (TMath::Abs(averageNumberOfTracks - averageNumberOfTracksRef) / averageNumberOfTracksRef >
        tolerance) {
=======
    if (TMath::Abs(averageNumberOfTracks - averageNumberOfTracksRef) / averageNumberOfTracksRef > tolerance) {
>>>>>>> 575cd292
        cout << "The average number of tracks does not match the reference value of "
             << averageNumberOfTracksRef << endl;
        return 9;
    }

    if (TMath::Abs(averageSensitiveEnergy - averageSensitiveEnergyRef) / averageSensitiveEnergyRef >
        tolerance) {
        cout << "The average sensitive volume energy does not match the reference value of "
             << averageSensitiveEnergyRef << endl;
        return 10;
    }

    if (TMath::Abs(averageTotalEnergy - averageTotalEnergyRef) / averageTotalEnergyRef > tolerance) {
        cout << "The average total energy does not match the reference value of " << averageTotalEnergyRef
             << endl;
        return 11;
    }

<<<<<<< HEAD
    if (TMath::Abs(averagePosition.Mag() - averagePositionRef.Mag()) / averagePositionRef.Mag() >
        tolerance) {
=======
    if (TMath::Abs(averagePosition.Mag() - averagePositionRef.Mag()) / averagePositionRef.Mag() > tolerance) {
>>>>>>> 575cd292
        cout << "The average position does not match the reference value of "
             << "(" << averagePositionRef.x() << ", " << averagePositionRef.y() << ", "
             << averagePositionRef.z() << ") mm" << endl;
        return 12;
    }

    return 0;
}<|MERGE_RESOLUTION|>--- conflicted
+++ resolved
@@ -44,11 +44,8 @@
     }
     geant4Metadata->PrintMetadata();
 
-<<<<<<< HEAD
-=======
     const bool isReferenceGeant4Version = geant4Metadata->GetGeant4Version() == "10.4.3";
 
->>>>>>> 575cd292
     if (geant4Metadata->GetNumberOfActiveVolumes() != 1) {
         cout << "The number of registered does not match the reference value of 1" << endl;
         return 7;
@@ -59,27 +56,6 @@
     double nEvents = run.GetEntries();
 
     double averageTotalEnergy = 0;
-<<<<<<< HEAD
-    constexpr double averageTotalEnergyRef = 2280.96;
-
-    double averageSensitiveEnergy = 0;
-    constexpr double averageSensitiveEnergyRef = 2280.96;
-
-    double averageNumberOfHits = 0;
-    constexpr double averageNumberOfHitsRef = 3071.17;
-
-    double averageNumberOfTracks = 0;
-    constexpr double averageNumberOfTracksRef = 2161.43;
-
-    TVector3 averagePosition = {};
-    const TVector3 averagePositionRef = {-38.8987, 27.5536, 91.3969};
-
-    constexpr double tolerance = 0.001;
-
-    for (size_t i = 0; i < run.GetEntries(); i++) {
-        run.GetEntry(i);
-
-=======
     const double averageTotalEnergyRef = (!isReferenceGeant4Version) ? 2280.96 : 2221.55;
 
     double averageSensitiveEnergy = 0;
@@ -100,7 +76,6 @@
     for (size_t i = 0; i < run.GetEntries(); i++) {
         run.GetEntry(i);
 
->>>>>>> 575cd292
         averageTotalEnergy += event->GetTotalDepositedEnergy() / nEvents;
         averageSensitiveEnergy += event->GetSensitiveVolumeEnergy() / nEvents;
         averageNumberOfHits += event->GetNumberOfHits() / nEvents;
@@ -121,12 +96,7 @@
         return 8;
     }
 
-<<<<<<< HEAD
-    if (TMath::Abs(averageNumberOfTracks - averageNumberOfTracksRef) / averageNumberOfTracksRef >
-        tolerance) {
-=======
     if (TMath::Abs(averageNumberOfTracks - averageNumberOfTracksRef) / averageNumberOfTracksRef > tolerance) {
->>>>>>> 575cd292
         cout << "The average number of tracks does not match the reference value of "
              << averageNumberOfTracksRef << endl;
         return 9;
@@ -145,12 +115,7 @@
         return 11;
     }
 
-<<<<<<< HEAD
-    if (TMath::Abs(averagePosition.Mag() - averagePositionRef.Mag()) / averagePositionRef.Mag() >
-        tolerance) {
-=======
     if (TMath::Abs(averagePosition.Mag() - averagePositionRef.Mag()) / averagePositionRef.Mag() > tolerance) {
->>>>>>> 575cd292
         cout << "The average position does not match the reference value of "
              << "(" << averagePositionRef.x() << ", " << averagePositionRef.y() << ", "
              << averagePositionRef.z() << ") mm" << endl;
