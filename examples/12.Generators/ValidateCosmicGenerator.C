--- conflicted
+++ resolved
@@ -6,11 +6,8 @@
     TRestRun run(filename);
 
     cout << "Run entries: " << run.GetEntries() << endl;
-<<<<<<< HEAD
-    if (run.GetEntries() != 200000) {
-=======
+
     if (run.GetEntries() != 1E6) {
->>>>>>> d7c815f4
         cout << "Bad number of entries: " << run.GetEntries() << endl;
         return 2;
     }
@@ -27,21 +24,14 @@
     }
 
     double thetaAverage = 0, thetaMin = TMath::Infinity(), thetaMax = 0;
-<<<<<<< HEAD
-    constexpr double thetaAverageRef = 45.7252, thetaMinRef = 0.16134, thetaMaxRef = 89.9919;
 
-    double energyPrimaryAverage = 0, energyPrimaryMin = TMath::Infinity(), energyPrimaryMax = 0;
-    constexpr double energyPrimaryAverageRef = 8.67876E6, energyPrimaryMinRef = 200027,
-                     energyPrimaryMaxRef = 1.9867E9;
-=======
     constexpr double thetaAverageRef = 37.8595, thetaMinRef = 0.0110538, thetaMaxRef = 89.9982;
 
     double energyPrimaryAverage = 0, energyPrimaryMin = TMath::Infinity(), energyPrimaryMax = 0;
-    constexpr double energyPrimaryAverageRef = 7.89997e+06, energyPrimaryMinRef = 200008,
-                     energyPrimaryMaxRef = 4.63073e+09;
+    constexpr double energyPrimaryAverageRef = 7.89997E6, energyPrimaryMinRef = 2E5,
+                     energyPrimaryMaxRef = 4.63073E9;
 
     double primaryRadiusRef = 173.20508;
->>>>>>> d7c815f4
 
     TH1D thetaHist("thetaHist", "Theta angle from source direction", 100, 0, TMath::Pi() * TMath::RadToDeg());
     TH1D energyHist("energyHist", "Primary muon energy", 200, 0, 1E9);
@@ -119,18 +109,14 @@
         return 10;
     }
 
-<<<<<<< HEAD
-    if (metadata->GetNumberOfEvents() != 1758534) {
-=======
     if (metadata->GetNumberOfEvents() != 1E6) {
->>>>>>> d7c815f4
         cout << "wrong number of events: " << metadata->GetNumberOfEvents() << endl;
         return 11;
     }
 
     const auto surfaceTermRef = 942.4778;
-    if (abs(metadata->GetGeant4PrimaryGeneratorInfo().GetSpatialGeneratorCosmicSurfaceTermCm2() -
-            surfaceTermRef) /
+    if (TMath::Abs(metadata->GetGeant4PrimaryGeneratorInfo().GetSpatialGeneratorCosmicSurfaceTermCm2() -
+                   surfaceTermRef) /
             surfaceTermRef >
         tolerance) {
         cout << "wrong cosmic surface term: "
@@ -139,18 +125,15 @@
     }
 
     const auto cosmicFluxRef = 0.108215;
-    if (abs(metadata->GetCosmicFluxInCountsPerCm2PerSecond() - cosmicFluxRef) / cosmicFluxRef > tolerance) {
+    if (TMath::Abs(metadata->GetCosmicFluxInCountsPerCm2PerSecond() - cosmicFluxRef) / cosmicFluxRef >
+        tolerance) {
         cout << "wrong cosmic flux: " << metadata->GetCosmicFluxInCountsPerCm2PerSecond() << endl;
         return 13;
     }
-<<<<<<< HEAD
-    const auto simulationTimeRef = 151159.0;
-    if ((metadata->GetEquivalentSimulatedTime() - simulationTimeRef) / simulationTimeRef > tolerance) {
-=======
 
     const auto simulationTimeRef = 9804.87;
-    if (abs(metadata->GetEquivalentSimulatedTime() - simulationTimeRef) / simulationTimeRef > tolerance) {
->>>>>>> d7c815f4
+    if (TMath::Abs(metadata->GetEquivalentSimulatedTime() - simulationTimeRef) / simulationTimeRef >
+        tolerance) {
         cout << "wrong equivalent simulation time: " << metadata->GetEquivalentSimulatedTime() << endl;
         return 14;
     }
