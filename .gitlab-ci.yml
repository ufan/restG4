--- conflicted
+++ resolved
@@ -172,12 +172,6 @@
   script:
     - . ${CI_PROJECT_DIR}/install/thisREST.sh
     - cd ${CI_PROJECT_DIR}/install/examples/restG4/11.Xrays/
-<<<<<<< HEAD
-    - restG4 xrays.rml -o xrays_simulation.root
-    - restManager --c analysis.rml --f xrays_simulation.root --o xrays_simulation_analysis.root
-    - restRoot -b -q GetQE.C'("xrays_simulation_analysis.root")'
-=======
     - restG4 xrays.rml
     - restManager --c analysis.rml --f RestG4_xrays_00001_ArgonISO.root
-    - restRoot -b -q GetQE.C'("Run_g4Analysis_00001_xrays.root")'
->>>>>>> 575cd292
+    - restRoot -b -q GetQE.C'("Run_g4Analysis_00001_xrays.root")'